--- conflicted
+++ resolved
@@ -3,12 +3,8 @@
   "version": "0.0.0",
   "private": true,
   "scripts": {
-<<<<<<< HEAD
-    "start": "node ./app"
-=======
     "start": "nodemon ./app",
     "test": "NODE_ENV=test jest"
->>>>>>> f3454f6e
   },
   "dependencies": {
     "cors": "^2.8.5",
@@ -16,11 +12,8 @@
     "execa": "^4.0.0",
     "express": "~4.16.1",
     "http": "0.0.0",
-    "kafka-node": "^5.0.0",
     "morgan": "^1.9.1",
-<<<<<<< HEAD
-    "socket.io": "^2.3.0"
-=======
+    "socket.io": "^2.3.0",
     "kafka-node": "^5.0.0"
   },
   "devDependencies": {
@@ -30,6 +23,5 @@
     "morgan": "^1.9.1",
     "socket.io": "^2.3.0",
     "nodemon": "^2.0.2"
->>>>>>> f3454f6e
   }
 }