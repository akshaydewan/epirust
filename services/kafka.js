const kafka = require('kafka-node');

<<<<<<< HEAD
module.exports = class KafkaConsumerService{
=======
module.exports = class KafkaConsumerService {
>>>>>>> f3454f6e
    constructor(host, topic, id) {
        const consumerOptions = {
            kafkaHost: host,
            id: id
        };
        const client = new kafka.KafkaClient(consumerOptions);
        this.consumer = new kafka.Consumer(client, [{ topic: topic }], {});
    }
};<|MERGE_RESOLUTION|>--- conflicted
+++ resolved
@@ -1,10 +1,6 @@
 const kafka = require('kafka-node');
 
-<<<<<<< HEAD
-module.exports = class KafkaConsumerService{
-=======
 module.exports = class KafkaConsumerService {
->>>>>>> f3454f6e
     constructor(host, topic, id) {
         const consumerOptions = {
             kafkaHost: host,
